--- conflicted
+++ resolved
@@ -294,15 +294,12 @@
         let metas = get_metas t in
         handle_refine metas t
     | P_Simpl               -> handle_simpl ()
-<<<<<<< HEAD
     | P_Rewrite(t)          ->
         let env = Proofs.focus_goal_hyps () in
         let t = Scope.scope_term StrMap.empty env t in
         Rewrite.handle_rewrite t
-=======
     | P_Focus(i)            -> handle_focus i
     | P_EndProof            -> handle_end_proof ()
->>>>>>> 37855411
     | P_Other(c)            ->
         if !log_enabled then wrn "[%a] ignored command.\n" Pos.print c.pos
   in
