Console
Ctxt
Env
Eval
Extra
Files
Handle
Lambdapi
<<<<<<< HEAD
=======
Parser
>>>>>>> 98fbf803
Pos
Print
Proofs
<<<<<<< HEAD
Rewrite
=======
Pure
>>>>>>> 98fbf803
Scope
Sign
Solve
Sr
Terms
Typing<|MERGE_RESOLUTION|>--- conflicted
+++ resolved
@@ -6,18 +6,12 @@
 Files
 Handle
 Lambdapi
-<<<<<<< HEAD
-=======
 Parser
->>>>>>> 98fbf803
 Pos
 Print
 Proofs
-<<<<<<< HEAD
 Rewrite
-=======
 Pure
->>>>>>> 98fbf803
 Scope
 Sign
 Solve
