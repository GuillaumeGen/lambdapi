--- conflicted
+++ resolved
@@ -68,23 +68,6 @@
   let (_, rhs) = Bindlib.unmbind te_mkfree rule.rhs in
   Printf.fprintf oc "%a → %a" pp lhs pp rhs
 
-<<<<<<< HEAD
-=======
-(** [pp_ctxt oc ctx] prints the context [ctx] to the channel [oc]. *)
-let pp_ctxt : ctxt pp = fun oc ctx ->
-  let pp_e oc (x,a) = Printf.fprintf oc "%a : %a" pp_tvar x pp a in
-  if ctx = [] then output_string oc "∅"
-  else List.pp pp_e ", " oc (List.rev ctx)
-
-let pp_unif : unif pp = fun oc (_,t,u) ->
-  Printf.fprintf oc "%a = %a" pp t pp u
-
-let pp_unifs : unif list pp = fun oc l ->
-  match l with
-  | [] -> ()
-  | _ -> Printf.fprintf oc " if %a" (List.pp pp_unif ", ") l
-
->>>>>>> 090a8750
 let pp_hyp oc (s,(_,t)) = Printf.fprintf oc "%s : %a" s pp (Bindlib.unbox t)
 
 let pp_hyps oc l = List.pp pp_hyp "\n" oc l
