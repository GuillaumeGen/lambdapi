--- conflicted
+++ resolved
@@ -31,93 +31,6 @@
   | (Vari(x), Vari(y)) -> Bindlib.eq_vars x y
   | (_      , _      ) -> false
 
-<<<<<<< HEAD
-(*
-let inst = instantiate
-
-let unify : unif list -> unif list =
-  let eq_vars = Array.for_all2 eq_vari in
-  let rec unify acc l =
-    match l with
-    | []         -> acc
-    | (t1,t2)::l ->
-    match (unfold t1, unfold t2) with
-    (* Leaves. *)
-    | (Type       , Type       )
-    | (Kind       , Kind       )                          -> unify acc l
-    | (Vari(x)    , Vari(y)    ) when Bindlib.eq_vars x y -> unify acc l
-    | (Symb(s)    , Symb(r)    ) when s == r              -> unify acc l
-    (* Binders (abstractions and products). *)
-    | (Prod(a1,b1), Prod(a2,b2))
-    | (Abst(a1,b1), Abst(a2,b2)) -> unify acc ((a1,a2)::(unbind2 b1 b2)::l)
-    (* Metavariable (reflexivity). *)
-    | (Meta(m1,a1), Meta(m2,a2)) when m1 == m2 && eq_vars a1 a2 -> unify acc l
-    (* Metavariable (instantiation). *)
-    | (Meta(m,ar) , t          )
-    | (t          , Meta(m,ar) ) ->
-        if inst m ar t then unify acc l else
-        let t = Eval.whnf t in
-        if inst m ar t then unify acc l else
-        let t = Eval.snf t in
-        if inst m ar t then unify acc l else
-        unify ((Meta(m,ar), t)::acc) l
-    (* May need normalization (one side not in WHNF). *)
-    | (Symb(s)    , _          ) when not (Sign.is_const s) ->
-        unify_whnf acc l t1 t2
-    | (_          , Symb(s)    ) when not (Sign.is_const s) ->
-        unify_whnf acc l t1 t2
-    | (Appl(_,_)  , _          )
-    | (_          , Appl(_,_)  ) ->
-        unify_whnf acc l t1 t2
-    (* Definitely not convertible. *)
-    | (_          , _          ) ->
-        fatal_no_pos "[%a] and [%a] are not convertible." pp t1 pp t2
-  and unify_whnf acc l t1 t2 =
-    let (h1, ts1) = Eval.whnf_stk t1 [] in
-    let (h2, ts2) = Eval.whnf_stk t2 [] in
-    if ts1 = [] && ts2 = [] then unify acc ((h1,h2)::l) else
-    match (h1, h2) with
-    (* Metavariable with no arguments. *)
-    | (Meta(_,_)  , _          ) when ts1 = [] ->
-        unify acc ((h1, add_args h2 ts2)::l)
-    | (_          , Meta(_,_)  ) when ts2 = [] ->
-        unify acc ((h2, add_args h1 ts1)::l)
-    (* Non-necessarily injective head. *)
-    | (Vari(x)    , Vari(y)    ) when Bindlib.eq_vars x y ->
-        begin
-          try
-            let fn l t1 t2 = (!t1,!t2)::l in
-            unify acc (List.fold_left2 fn l ts1 ts2)
-          with Invalid_argument(_) ->
-            let t1 = add_args h1 ts1 in
-            let t2 = add_args h2 ts2 in
-            fatal_no_pos "[%a] and [%a] are not convertible." pp t1 pp t2
-        end
-    | (Symb(s1)   , Symb(s2)   ) when s1 == s2 && Sign.is_const s1 ->
-        begin
-          try
-            let fn l t1 t2 = (!t1,!t2)::l in
-            unify acc (List.fold_left2 fn l ts1 ts2)
-          with Invalid_argument(_) ->
-            let t1 = add_args h1 ts1 in
-            let t2 = add_args h2 ts2 in
-            fatal_no_pos "[%a] and [%a] are not convertible." pp t1 pp t2
-        end
-    | (Symb(s)    , _          ) when not (Sign.is_const s) ->
-        if Eval.eq_modulo t1 t2 then unify acc l
-        else unify ((add_args h1 ts1, add_args h2 ts2)::acc) l
-    | (_          , Symb(s)    ) when not (Sign.is_const s) ->
-        if Eval.eq_modulo t1 t2 then unify acc l
-        else unify ((add_args h1 ts1, add_args h2 ts2)::acc) l
-    (* Definitely not convertible. *)
-    | (_          , _          ) ->
-        fatal_no_pos "[%a] and [%a] are not convertible." pp t1 pp t2
-  in
-  unify []
-*)
-
-=======
->>>>>>> 37855411
 (** Representation of a set of problems. *)
 type problems =
   { to_solve  : unif list
