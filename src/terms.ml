(** Term representation.

    This module defines the main abstract syntax tree representation for terms
    (including types), which relies on the {!module:Bindlib} library. A set of
    functions are also provided for basic term manipulations. *)

open Extra
open Timed

(****************************************************************************)

(** {6 Term and rewriting rules representation} *)

(** Representation of a term (or type). *)
type term =
  | Vari of term Bindlib.var
  (** Free variable. *)
  | Type
  (** "Type" constant. *)
  | Kind
  (** "Kind" constant. *)
  | Symb of sym
  (** Symbol (static or definable). *)
  | Prod of term * (term, term) Bindlib.binder
  (** Dependent product. *)
  | Abst of term * (term, term) Bindlib.binder
  (** Abstraction. *)
  | Appl of term * term
  (** Application. *)
  | Meta of meta * term array
  (** Metavariable with its environment. *)
  | Patt of int option * string * term array
  (** Pattern variable (used in the LHS of rewriting rules). *)
  | TEnv of term_env * term array
  (** Term environment (used in the RHS of rewriting rules). *)
<<<<<<< HEAD
  | Lazy of memo Pervasives.ref
  (** Special constructor for lazy evaluation. *)
=======
  | Wild
  (** Wildcard term (corresponding to "_" in patterns). *)
  | TRef of term option ref
  (** Reference cell (used for surface matching). *)
>>>>>>> f62b662f

(** Representation of an higher-order term. *)
 and term_env =
  | TE_Vari of term_env Bindlib.var
  (** Free higher-oder term variable (for printing only). *)
  | TE_Some of (term, term) Bindlib.mbinder
  (** Higher-order term to instantiate the RHS of rewriting rules. *)
  | TE_None
  (** Dummy higher-order term (initial value in RHS environment). *)

(** The {!const:Patt(i,s,ar)} constructor represents a pattern variable, which
    may only appear in the LHS (left hand side or pattern) of rewriting rules.
    It is identified by a {!type:string} name [s] (unique in a rewriting rule)
    and it carries an environment [ar] that should contain a set of (distinct)
    free variables (i.e., terms of the form {!const:Vari(x)}). They correspond
    to the only free variables that may appear in a matched term. Note that we
    must use the type {!type:term array} so that the variable may be bound. In
    particular, the type {!type:tvar array} would not be suitable. The element
    [i] (of type {!type:int option}) gives the index (if any) of the slot that
    is reserved for the matched term in the environment of the RHS (right hand
    side or action) of the rewriting rule. When [i] is {!const:None}, then the
    variable is not bound in the RHS. When it is {!const:Some(i)}, then either
    it is bound in the RHS, or it appears non-linearly in the LHS.

    The {!const:TEnv(te,ar)} constructor corresponds to a form of metavariable
    [te], with an associated environment [ar]. When it is used in the RHS of a
    rewriting rule, the metavariable [te] must be bound. When a rewriting rule
    applies, the metavariables that are bound in the RHS are substituted using
    an environment that was constructed during the matching of the LHS. *)

(** Representation of a constant or function symbol. *)
 and sym =
  { sym_name  : string
  (** Name of the symbol. *)
  ; sym_type  : term ref
  (** Type of the symbol. *)
  ; sym_path  : Files.module_path
  (** Module in which it is defined.  *)
  ; sym_def   : term option ref
  (** Definition of the symbol. *)
  ; sym_rules : rule list ref
  (** Rewriting rules for the symbol. *)
  ; sym_const : bool
  (** Tells whether it is constant.   *) }

(** The {!recfield:sym_type} field contains a reference for a technical reason
    related to the representation of signatures as binary files (see functions
    {!val:Sign.link} and {!val:Sign.unlink}). This is necessary to ensure that
    two identical symbols are always physically equal, even across signatures.
    It should not be mutated for any other reason.

    The rewriting rules associated to a symbol are stored in the symbol itself
    (in the {!recfield:sym_rules}). Note that a symbol should not be given any
    reduction rule if it is marked as constant (i.e., if {!recfield:sym_const}
    has value [true]), or if it has a definition. *)

(** Representation of a rewriting rule. *)
 and rule =
  { lhs   : term list
  (** Left  hand side.  *)
  ; rhs   : (term_env, term) Bindlib.mbinder
  (** Right hand side.  *)
  ; arity : int
  (** Required number of arguments to be applicable. *) }

(** A rewriting rule is formed of a LHS (left hand side), which is the pattern
    that should be matched for the rule to apply, and a RHS (right hand side),
    which gives the action to perform if the rule applies.

    The LHS (or pattern) of a rewriting rule is always formed of a head symbol
    (on which the rule is defined) applied to a list of arguments. The list of
    arguments is given in {!recfield:lhs}, but the head symbol itself does not
    need to be stored in the rule (rules are contained in symbols). In a rule,
    the {!recfield:arity} field gives the number of arguments contained in the
    LHS. In other words, [r.arity] is always equal to [List.length r.lhs], and
    it gives the minimal number of arguments that is required to match the LHS
    of the rule.

    The RHS (or action) or a rewriting rule is represented by a term, in which
    metavariables of type {!type:term_env} are bound. These metavariables must
    be substituted with an environment of type {!type:term_env array} (that is
    constructed when matching the LHS) to effectively apply the rule.

    During evaluation, we will only try to apply rewriting rules when reducing
    the application of a symbol [s] to a list of argument [ts]. At this point,
    [s.sym_rules] contains every rule [r] that may potentially apply. To check
    if [r] applies, one must match the elements of [r.lhs] with those of [ts],
    while building an environment [ar] of type {!type:term_env array}. In this
    process, a pattern of the form {!const:Patt(Some(i),s,ar)} matched against
    a term [u] intuitively results in [ar.(i)] being set to [u]. If every term
    can be matched against the corresponding pattern, the environment [ar] can
    then be substituted in [r.rhs] with [Bindlib.msubst r.rhs ar] to build the
    result of the application of the rewriting rule. *)

(** Representation of a metavariable for unification. *)
 and meta =
  { meta_key   : int
  (** Unique key of the metavariable. *)
  ; meta_name  : string option
  (** Optional name. *)
  ; meta_type  : term ref
  (** Type of the metavariable. *)
  ; meta_arity : int
  (** Arity of the metavariable (environment size). *)
  ; meta_value : (term, term) Bindlib.mbinder option ref
  (** Definition of the metavariable, if known. *) }

(** A metavariable is represented using a multiple binder, and it can hence be
    instantiated with an open term, provided that its free variables appear in
    the attached environment [ar] in terms of the form {!const:Meta(m,ar}. The
    environment [ar] should only contain (distinct) free variables, as for the
    {!const:Patt(i,s,ar)} constructor. *)

(** Contents of a lazy cell. *)
and memo =
  | ToDo of term * (unit -> term)
  (** Original term, plus forcing operation. *)
  | Done of term
  (** Already forced term. *)

(****************************************************************************)

(** {6 Functions related to the handling of metavariables} *)

(** [unfold t] repeatedly unfolds the definition of the top level metavariable
    of [t] until a significant {!type:term} constructor is found. Note that it
    may an uninstantiated metavariable or any other form of term. However, the
    returned term cannot be an instantiated metavariable. In the case where no
    unfolding is required, the returned term is physically equal to [t]. *)
let rec unfold : term -> term = fun t ->
  match t with
  | Meta(m, ar)          ->
      begin
        match !(m.meta_value) with
        | None    -> t
        | Some(b) -> unfold (Bindlib.msubst b ar)
      end
  | TEnv(TE_Some(b), ar) -> unfold (Bindlib.msubst b ar)
<<<<<<< HEAD
  | Lazy(m)              ->
      begin
        match Pervasives.(!m) with
        | ToDo(v,_) | Done(v) -> unfold v
      end
  | _                    -> t

(** [unfold_keep t] is similar to [unfold t],  but it preserves sharing of the
    evaluation of terms (stored in the {!constr:Lazy(m)} constructor). *)
let rec unfold_keep : term -> term = fun t ->
  match t with
  | Meta(m, ar)          ->
      begin
        match !(m.meta_value) with
        | None    -> t
        | Some(b) -> unfold_keep (Bindlib.msubst b ar)
      end
  | TEnv(TE_Some(b), ar) -> unfold_keep (Bindlib.msubst b ar)
  | Lazy(m)              ->
      let v =
        match Pervasives.(!m) with
        | ToDo(_,f) -> let v = f () in Pervasives.(m := Done(v)); v
        | Done(v)   -> v
      in
      unfold_keep v
=======
  | TRef(r)              ->
      begin
        match !r with
        | None    -> t
        | Some(v) -> unfold v
      end
>>>>>>> f62b662f
  | _                    -> t

(** Note that the {!val:unfold} function should (almost always) be used before
    matching over a value of type {!type:term}. *)

(** [unset m] returns [true] if [m] is not instanciated. *)
let unset : meta -> bool = fun m -> !(m.meta_value) = None

(** [get_key ()] returns a fresh metavariable key. *)
let get_key : unit -> int =
  let counter = Pervasives.ref (-1) in
  (fun () -> Pervasives.(incr counter; !counter))

(** [fresh_meta a n] returns a new metavariable of type [a] and arity [n]. *)
let fresh_meta : ?name:string -> term -> int -> meta = fun ?name a n ->
  { meta_key = get_key () ; meta_name = name ; meta_type = ref a
  ; meta_arity = n ; meta_value = ref None}

(** [set_meta m v] sets the value of the metavariable [m] to [v]. *)
let set_meta : meta -> (term, term) Bindlib.mbinder -> unit = fun m v ->
  m.meta_type := Kind; m.meta_value := Some(v)

(** [internal m] returns [true] if [m] is unnamed (i.e., not user-defined). *)
let internal : meta -> bool = fun m -> m.meta_name = None

(** [meta_name m] returns a string representation of [m]. *)
let meta_name : meta -> string = fun m ->
  match m.meta_name with
  | Some(n) -> "?" ^ n
  | None    -> "?" ^ string_of_int m.meta_key

(** [term_of_meta m e] returns a term representing the application of a  fresh
    symbol (named and typed after [m]) to the terms of [e].  The preduced term
    has thus the same type as [Meta(m,e)], and it can be used for checking its
    type instead of that of [Meta(m,e)] directly. *)
let term_of_meta : meta -> term array -> term = fun m e ->
  let s =
    { sym_name  = Printf.sprintf "[%s]" (meta_name m)
    ; sym_type  = ref !(m.meta_type)
    ; sym_path  = []
    ; sym_def   = ref None
    ; sym_rules = ref []
    ; sym_const = true }
  in
  Array.fold_left (fun acc t -> Appl(acc,t)) (Symb(s)) e

(* NOTE [term_of_meta] must rely on a fresh symbol instead of a fresh variable
   as otherwise we would need to polute the typing context with variables that
   created metavariables should not be allowed to use. *)

(****************************************************************************)

(** {6 Type synonyms and basic functions (related to {!module:Bindlib})} *)

(** A short name for the binding of a term in a term. *)
type tbinder = (term, term) Bindlib.binder

(** A short name for the type of a free term variable. *)
type tvar = term Bindlib.var

(** A short name for the type of a term in a {!type:Bindlib.box}. *)
type tbox = term Bindlib.box

(** A short name for the type of a free {!type:term_env} variable. *)
type tevar = term_env Bindlib.var

(** A short name for the type of a boxed {!type:term_env}. *)
type tebox = term_env Bindlib.box

(** [mkfree x] injects the [Bindlib] variable [x] in a term. *)
let mkfree : tvar -> term = fun x -> Vari(x)

(** [te_mkfree x] injects the [Bindlib] variable [x] in a {!type:term_env}. *)
let te_mkfree : tevar -> term_env = fun x -> TE_Vari(x)

let unbind b = let (_,b) = Bindlib.unbind b in b
let unbind2 b1 b2 = let (_,b1,b2) = Bindlib.unbind2 b1 b2 in (b1,b2)

(****************************************************************************)

(** {6 Smart constructors and lifting (related to {!module:Bindlib})} *)

(** [_Vari x] injects the free variable [x] into the {!type:tbox} type so that
    it may be available for binding. *)
let _Vari : tvar -> tbox = Bindlib.box_var

(** [_Type] injects the constructor [Type] into the {!type:tbox} type. *)
let _Type : tbox = Bindlib.box Type

(** [_Kind] injects the constructor [Kind] into the {!type:tbox} type. *)
let _Kind : tbox = Bindlib.box Kind

(** [_Symb s] injects the constructor [Symb(s)] into the {!type:tbox} type. As
    symbols are closed object they do not require lifting. *)
let _Symb : sym -> tbox = fun s ->
  Bindlib.box (Symb(s))

(** [_Appl t u] lifts an application node to the {!type:tbox} type given boxed
    terms [t] and [u]. *)
let _Appl : tbox -> tbox -> tbox =
  Bindlib.box_apply2 (fun t u -> Appl(t,u))

(** [_Prod a b] lifts a dependent product node to the {!type:tbox} type, given
    a boxed term [a] for the domain of the product, and a boxed binder [b] for
    its codomain. *)
let _Prod : tbox -> tbinder Bindlib.box -> tbox =
  Bindlib.box_apply2 (fun a b -> Prod(a,b))

(** [_Abst a t] lifts an abstraction node to the {!type:tbox}  type,  given  a
    boxed term [a] for the domain type, and a boxed binder [t]. *)
let _Abst : tbox -> tbinder Bindlib.box -> tbox =
  Bindlib.box_apply2 (fun a t -> Abst(a,t))

(** [_Meta m ar] lifts the metavariable [m] to the {!type:tbox} type given its
    environment [ar]. As for symbols in {!val:_Symb}, metavariables are closed
    objects so they do not require lifting. *)
let _Meta : meta -> tbox array -> tbox = fun u ar ->
  Bindlib.box_apply (fun ar -> Meta(u,ar)) (Bindlib.box_array ar)

(** [_Patt i n ar] lifts a pattern variable to the {!type:tbox} type. *)
let _Patt : int option -> string -> tbox array -> tbox = fun i n ar ->
  Bindlib.box_apply (fun ar -> Patt(i,n,ar)) (Bindlib.box_array ar)

(** [_TEnv te ar] lifts a term environment to the {!type:tbox} type. *)
let _TEnv : tebox -> tbox array -> tbox = fun te ar ->
  Bindlib.box_apply2 (fun te ar -> TEnv(te,ar)) te (Bindlib.box_array ar)

(** [_Wild] injects the constructor [Wild] into the {!type:tbox} type. *)
let _Wild : tbox = Bindlib.box Wild

(** [_TRef r] injects the constructor [TRef(r)] into the {!type:tbox} type. It
    should be the case that [!r] is [None]. *)
let _TRef : term option ref -> tbox = fun r ->
  Bindlib.box (TRef(r))

(** [lift t] lifts the {!type:term} [t] to the {!type:tbox} type. This has the
    effect of gathering its free variables, making them available for binding.
    Bound variable names are automatically updated in the process. *)
let rec lift : term -> tbox = fun t ->
  let lift_term_env te =
    match te with
    | TE_Vari(x) -> Bindlib.box_var x
    | _          -> Bindlib.box te (* closed objects *)
  in
  match unfold t with
  | Lazy(_)     -> assert false
  | Vari(x)     -> _Vari x
  | Type        -> _Type
  | Kind        -> _Kind
  | Symb(s)     -> _Symb s
  | Prod(a,b)   -> _Prod (lift a) (Bindlib.box_binder lift b)
  | Abst(a,t)   -> _Abst (lift a) (Bindlib.box_binder lift t)
  | Appl(t,u)   -> _Appl (lift t) (lift u)
  | Meta(r,m)   -> _Meta r (Array.map lift m)
  | Patt(i,n,m) -> _Patt i n (Array.map lift m)
  | TEnv(te,m)  -> _TEnv (lift_term_env te) (Array.map lift m)
  | Wild        -> _Wild
  | TRef(r)     -> _TRef r

(** [cleanup t] builds a copy of the {!type:term} [t] where every instantiated
    metavariable has been removed (collapsed), and the name of bound variables
    have been updated. *)
let cleanup : term -> term = fun t -> Bindlib.unbox (lift t)

(****************************************************************************)

(** {6 Basic functions on terms} *)

(** [to_tvars ar] extracts and array of {!type:tvar} from an array of terms of
    the form {!const:Vari(x)}. The function fails if any elements of [ar] does
    not correspond to a free variable. *)
let to_tvars : term array -> tvar array =
  Array.map (function Vari(x) -> x | _ -> assert false)

(** [get_args t] decomposes the {!type:term} [t] into a pair [(h,args)], where
    [h] is the head term of [t] and [args] is the list of arguments applied to
    [h] in [t]. The returned [h] cannot be an {!constr:Appl} node. *)
let get_args : term -> term * term list = fun t ->
  let rec get_args acc t =
    match unfold t with
    | Appl(t,u) -> get_args (u::acc) t
    | t         -> (t, acc)
  in get_args [] t

(** [add_args t args] builds the application of the {!type:term} [t] to a list
    arguments [args]. When [args] is empty, the returned value is (physically)
    equal to [t]. *)
let add_args : term -> term list -> term = fun t args ->
  let rec add_args t args =
    match args with
    | []      -> t
    | u::args -> add_args (Appl(t,u)) args
  in add_args t args

(** [eq t u] tests the equality of [t] and [u] modulo α-equivalence. Note that
    the behavious of the function is unspecified when [t] or [u] contain terms
    of the form {!const:Patt(i,s,e)} or {!const:TEnv(te,e)} (in the case where
    [te] is not of the form {!const:TE_Some(b)}). *)
let eq : term -> term -> bool = fun a b -> a == b ||
  let exception Not_equal in
  let rec eq l =
    match l with
    | []       -> ()
    | (a,b)::l ->
    match (unfold a, unfold b) with
    | (a          , b          ) when a == b -> eq l
    | (Vari(x1)   , Vari(x2)   ) when Bindlib.eq_vars x1 x2 -> eq l
    | (Type       , Type       )
    | (Kind       , Kind       ) -> eq l
    | (Symb(s1)   , Symb(s2)   ) when s1 == s2 -> eq l
    | (Prod(a1,b1), Prod(a2,b2))
    | (Abst(a1,b1), Abst(a2,b2)) -> eq ((a1,a2)::(unbind2 b1 b2)::l)
    | (Appl(t1,u1), Appl(t2,u2)) -> eq ((t1,t2)::(u1,u2)::l)
    | (Meta(m1,e1), Meta(m2,e2)) when m1 == m2 ->
        eq (if e1 == e2 then l else List.add_array2 e1 e2 l)
    | (Wild       , _          )
    | (_          , Wild       ) -> eq l
    | (TRef(r)    , b          ) -> r := Some(b); eq l
    | (a          , TRef(r)    ) -> r := Some(a); eq l
    | (Patt(_,_,_), _          )
    | (_          , Patt(_,_,_))
    | (TEnv(_,_)  , _          )
    | (_          , TEnv(_,_)  ) -> assert false
    | (_          , _          ) -> raise Not_equal
  in
  try eq [(a,b)]; true with Not_equal -> false

(** [is_symb s t] tests whether [t] is of the form [Symb(s)]. *)
let is_symb : sym -> term -> bool = fun s t ->
  match unfold t with
  | Symb(r) -> r == s
  | _       -> false

(** [iter_meta f t] applies the function [f] to every metavariable in the term
    [t]. As for {!val:eq},  the behaviour of this function is unspecified when
    [t] uses the {!const:Patt} or {!const:TEnv} constructor. *)
let rec iter_meta : (meta -> unit) -> term -> unit = fun f t ->
  match unfold t with
  | Patt(_,_,_)
  | TEnv(_,_)
<<<<<<< HEAD
  | Lazy(_)    -> assert false
=======
  | Wild
  | TRef(_)    -> assert false
>>>>>>> f62b662f
  | Vari(_)
  | Type
  | Kind
  | Symb(_)    -> ()
  | Prod(a,b)
  | Abst(a,b)  -> iter_meta f a; iter_meta f (Bindlib.subst b Kind)
  | Appl(t,u)  -> iter_meta f t; iter_meta f u
  | Meta(v,ts) -> f v; iter_meta f !(v.meta_type); Array.iter (iter_meta f) ts

(** [occurs m t] tests whether the metavariable [m] occurs in the term [t]. As
    for {!val:eq}, the behaviour of this function is unspecified when [t] uses
    the {!const:Patt} or {!const:TEnv} constructor. *)
let occurs : meta -> term -> bool = fun m t ->
  let fn p = if m == p then raise Exit in
  try iter_meta fn t; false with Exit -> true

(** [get_metas t] returns the list of all the metavariables in [t]. *)
let get_metas : term -> meta list = fun t ->
  let l = Pervasives.ref [] in
  iter_meta (fun m -> Pervasives.(l := m :: !l)) t;
  List.sort_uniq (fun m1 m2 -> m1.meta_key - m2.meta_key) Pervasives.(!l)

(** [distinct_vars a] checks that [a] is made of distinct variables. *)
let distinct_vars : term array -> bool = fun ar ->
  let rec distinct_vars vars i =
    if i < 0 then true else
    match unfold ar.(i) with
    | Vari(x) when List.exists (Bindlib.eq_vars x) vars -> false
    | Vari(x) -> distinct_vars (x::vars) (i-1)
    | _       -> false
  in
  distinct_vars [] (Array.length ar - 1)<|MERGE_RESOLUTION|>--- conflicted
+++ resolved
@@ -33,15 +33,12 @@
   (** Pattern variable (used in the LHS of rewriting rules). *)
   | TEnv of term_env * term array
   (** Term environment (used in the RHS of rewriting rules). *)
-<<<<<<< HEAD
   | Lazy of memo Pervasives.ref
   (** Special constructor for lazy evaluation. *)
-=======
   | Wild
   (** Wildcard term (corresponding to "_" in patterns). *)
   | TRef of term option ref
   (** Reference cell (used for surface matching). *)
->>>>>>> f62b662f
 
 (** Representation of an higher-order term. *)
  and term_env =
@@ -180,11 +177,16 @@
         | Some(b) -> unfold (Bindlib.msubst b ar)
       end
   | TEnv(TE_Some(b), ar) -> unfold (Bindlib.msubst b ar)
-<<<<<<< HEAD
   | Lazy(m)              ->
       begin
         match Pervasives.(!m) with
         | ToDo(v,_) | Done(v) -> unfold v
+      end
+  | TRef(r)              ->
+      begin
+        match !r with
+        | None    -> t
+        | Some(v) -> unfold v
       end
   | _                    -> t
 
@@ -206,14 +208,12 @@
         | Done(v)   -> v
       in
       unfold_keep v
-=======
   | TRef(r)              ->
       begin
         match !r with
         | None    -> t
         | Some(v) -> unfold v
       end
->>>>>>> f62b662f
   | _                    -> t
 
 (** Note that the {!val:unfold} function should (almost always) be used before
@@ -454,12 +454,9 @@
   match unfold t with
   | Patt(_,_,_)
   | TEnv(_,_)
-<<<<<<< HEAD
-  | Lazy(_)    -> assert false
-=======
+  | Lazy(_)
   | Wild
   | TRef(_)    -> assert false
->>>>>>> f62b662f
   | Vari(_)
   | Type
   | Kind
