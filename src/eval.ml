--- conflicted
+++ resolved
@@ -24,7 +24,6 @@
 let rec whnf : term -> term = fun t ->
   if !log_enabled then log_eval "evaluating [%a]" pp t;
   let s = Pervasives.(!steps) in
-<<<<<<< HEAD
   let (u, stk) = whnf_stk t [] in
   if Pervasives.(!steps) <> s then add_args u stk else unfold_keep t
 
@@ -35,11 +34,6 @@
   | _       ->
       let rec f () = let v = whnf t in Pervasives.(r := Done(v)); v
       and r = Pervasives.ref (ToDo(t,f)) in Lazy(r)
-=======
-  let t = unfold t in
-  let (u, stk) = whnf_stk t [] in
-  if Pervasives.(!steps) <> s then to_term u stk else t
->>>>>>> cd85e0d7
 
 (** [whnf_stk t stk] computes the weak head normal form of  [t] applied to the
     argument list (or stack) [stk]. Note that the normalisation is done in the
@@ -139,10 +133,7 @@
     match l with
     | []       -> ()
     | (a,b)::l ->
-<<<<<<< HEAD
-=======
     let a = unfold a and b = unfold b in
->>>>>>> cd85e0d7
     if a == b then eq_modulo l else
     match (whnf a, whnf b) with
     | (Patt(_,_,_), _          )
