(** Evaluation and conversion. *)

open Extra
open Timed
open Console
open Terms
open Print

(** Logging function for evaluation. *)
let log_eval = new_logger 'r' "eval" "debugging information for evaluation"
let log_eval = log_eval.logger

(** Logging function for equality modulo rewriting. *)
let log_eqmd = new_logger 'e' "eqmd" "debugging information for equality"
let log_eqmd = log_eqmd.logger

(** Representation of a stack for the abstract machine used for evaluation. *)
<<<<<<< HEAD
type stack = term list
=======
type stack = (bool * term) Pervasives.ref list

(** Representation of a single stack element. *)
type stack_elt = (bool * term) Pervasives.ref
>>>>>>> 67183cf5

(* NOTE the stack contain references so that the computation of arguments when
   matching reduction rules may be shared. *)

(** [to_term t stk] builds a term from an abstract machine state [(t,stk)]. *)
let to_term : term -> stack -> term = fun t args ->
  let rec to_term t args =
    match args with
    | []      -> t
<<<<<<< HEAD
    | u::args -> to_term (Appl(t, u)) args
=======
    | u::args -> to_term (Appl(t,snd Pervasives.(!u))) args
>>>>>>> 67183cf5
  in to_term t args

(** Evaluation step counter. *)
let steps : int Pervasives.ref = Pervasives.ref 0

(** [whnf t] computes a weak head normal form of the term [t]. *)
let rec whnf : term -> term = fun t ->
<<<<<<< HEAD
  if !debug_eval then log "eval" "evaluating [%a]" pp (unfold t);
  let s = !steps in
  let t = unfold t in
  let (u, stk) = whnf_stk_aux t [] in
  if !steps <> s then to_term u stk else t
=======
  if !log_enabled then log_eval "evaluating [%a]" pp t;
  let (u, stk) = whnf_stk t [] in
  to_term u stk
>>>>>>> 67183cf5

and mk_lazy u =
  match u with
  | Lazy _ -> u
  | _ ->
     let rec r = ref (Unevaluated (u, fn))
     and fn () = let u = whnf u in r := Evaluated u; u in
     Lazy r

(** [whnf_stk t stk] computes the weak head normal form of  [t] applied to the
    argument list (or stack) [stk]. Note that the normalisation is done in the
    sense of [whnf]. *)
and whnf_stk : term -> stack -> term * stack = fun t stk ->
  whnf_stk_aux (unfold t) stk

and whnf_stk_aux : term -> stack -> term * stack = fun t stk ->
  let st = (t, stk) in
  match st with
  (* Push argument to the stack. *)
<<<<<<< HEAD
  | (Appl(f,u), stk    ) -> whnf_stk f (mk_lazy u :: stk)
  (* Beta reduction. *)
  | (Abst(_,f), u::stk ) -> incr steps; whnf_stk (Bindlib.subst f u) stk
=======
  | (Appl(f,u), stk    ) ->
      whnf_stk f (Pervasives.ref (false, u) :: stk)
  (* Beta reduction. *)
  | (Abst(_,f), u::stk ) ->
      Pervasives.incr steps;
      whnf_stk (Bindlib.subst f (snd Pervasives.(!u))) stk
>>>>>>> 67183cf5
  (* Try to rewrite. *)
  | (Symb(s)  , stk    ) ->
      begin
        match Timed.(!(s.sym_def)) with
        | Some(t) -> Pervasives.incr steps; whnf_stk t stk
        | None    ->
        match find_rule s stk with
        | None        -> st
        | Some(t,stk) -> Pervasives.incr steps; whnf_stk t stk
      end
  (* In head normal form. *)
  | (_        , _      ) -> st

(** [find_rule s stk] attempts to find a reduction rule of [s], that may apply
    under the stack [stk]. If such a rule is found, the machine state produced
    by its application is returned. *)
and find_rule : sym -> stack -> (term * stack) option = fun s stk ->
  let stk_len = List.length stk in
  let match_rule r =
    (* First check that we have enough arguments. *)
    if r.arity > stk_len then None else
    (* Substitute the left-hand side of [r] with pattern variables *)
    let env = Array.make (Bindlib.mbinder_arity r.rhs) TE_None in
    (* Match each argument of the lhs with the terms in the stack. *)
    let rec match_args ps ts =
      match (ps, ts) with
      | ([]   , _    ) ->
         begin
           if !log_enabled then log_eval "%a" pp_rule (s,r);
           Some(Bindlib.msubst r.rhs env, ts)
         end
      | (p::ps, t::ts) -> if matching env p t then match_args ps ts else None
      | (_    , _    ) -> assert false (* cannot happen *)
    in
    match_args r.lhs stk
  in
  List.map_find match_rule Timed.(!(s.sym_rules))

(** [matching ar p t] checks that term [t] matches pattern [p]. The values for
    pattern variables (using the [ITag] node) are stored in [ar], at the index
    they denote. In case several different values are found for a same pattern
    variable, equality modulo is computed to check compatibility. *)
<<<<<<< HEAD
and matching : term_env array -> term -> term -> bool = fun ar p t ->
  if !debug_matc then log "matc" "[%a] =~= [%a]" pp p pp t;
=======
and matching : term_env array -> term -> stack_elt -> bool = fun ar p t ->
  if !log_enabled then
    log_eval "[%a] =~= [%a]" pp p pp (snd (Pervasives.(!t)));
>>>>>>> 67183cf5
  let res =
    (* First handle patterns that do not need the evaluated term. *)
    match p with
    | Patt(Some(i),_,[||]) when ar.(i) = TE_None ->
<<<<<<< HEAD
        let b = Bindlib.raw_mbinder [||] [||] 0 mkfree (fun _ -> t) in
=======
        let fn _ = snd Pervasives.(!t) in
        let b = Bindlib.raw_mbinder [||] [||] 0 mkfree fn in
>>>>>>> 67183cf5
        ar.(i) <- TE_Some(b); true
    | Patt(Some(i),_,e   ) when ar.(i) = TE_None ->
        let fn t = match t with Vari(x) -> x | _ -> assert false in
        let vars = Array.map fn e in
<<<<<<< HEAD
        let b = Bindlib.bind_mvar vars (lift t) in
=======
        let b = Bindlib.bind_mvar vars (lift (snd Pervasives.(!t))) in
>>>>>>> 67183cf5
        ar.(i) <- TE_Some(Bindlib.unbox b); Bindlib.is_closed b
    | Patt(None,_,[||]) -> true
    | Patt(None,_,e   ) ->
        let fn t = match t with Vari(x) -> x | _ -> assert false in
        let vars = Array.map fn e in
<<<<<<< HEAD
        let b = Bindlib.bind_mvar vars (lift t) in
        Bindlib.is_closed b
    | _                                 ->
    (* Other cases need the term to be evaluated. *)
    match (p, unfold t) with
=======
        let b = Bindlib.bind_mvar vars (lift (snd Pervasives.(!t))) in
        Bindlib.is_closed b
    | _                                 ->
    (* Other cases need the term to be evaluated. *)
    if not (fst Pervasives.(!t)) then Pervasives.(t := (true, whnf (snd !t)));
    match (p, snd Pervasives.(!t)) with
>>>>>>> 67183cf5
    | (Patt(Some(i),_,e), t            ) -> (* ar.(i) <> TE_None *)
        let b = match ar.(i) with TE_Some(b) -> b | _ -> assert false in
        eq_modulo (Bindlib.msubst b e) t
    | (Abst(_,t1)       , Abst(_,t2)   ) ->
        let (_,t1,t2) = Bindlib.unbind2 t1 t2 in
<<<<<<< HEAD
        matching ar t1 t2
    | (Appl(t1,u1)      , Appl(t2,u2)  ) ->
        matching ar t1 t2 && matching ar u1 (whnf u2)
=======
        matching ar t1 (Pervasives.ref (false, t2))
    | (Appl(t1,u1)      , Appl(t2,u2)  ) ->
        matching ar t1 (Pervasives.ref (fst Pervasives.(!t), t2))
        && matching ar u1 (Pervasives.ref (false, u2))
>>>>>>> 67183cf5
    | (Vari(x1)         , Vari(x2)     ) -> Bindlib.eq_vars x1 x2
    | (Symb(s1)         , Symb(s2)     ) -> s1 == s2
    | (_                , _            ) -> false
  in
<<<<<<< HEAD
  if !debug_matc then log "matc" (r_or_g res "[%a] =~= [%a]") pp p pp t; res
=======
  if !log_enabled then
    log_eval (r_or_g res "[%a] =~= [%a]") pp p pp (snd Pervasives.(!t));
  res
>>>>>>> 67183cf5

(** [eq_modulo a b] tests equality modulo rewriting between [a] and [b]. *)
and eq_modulo : term -> term -> bool = fun a b ->
  if !log_enabled then log_eqmd "[%a] == [%a]" pp a pp b;
  let rec eq_modulo l =
    match l with
    | []       -> ()
    | (a,b)::l ->
<<<<<<< HEAD
     if a == b then eq_modulo l else
=======
>>>>>>> 67183cf5
    match (whnf a, whnf b) with
    | (Patt(_,_,_), _          )
    | (_          , Patt(_,_,_))
    | (TEnv(_,_)  , _          )
    | (_          , TEnv(_,_)  )
    | (Kind       , _          )
    | (_          , Kind       ) -> assert false
    | (Type       , Type       ) -> eq_modulo l
    | (Vari(x1)   , Vari(x2)   ) when Bindlib.eq_vars x1 x2 -> eq_modulo l
    | (Symb(s1)   , Symb(s2)   ) when s1 == s2 -> eq_modulo l
    | (Prod(a1,b1), Prod(a2,b2))
    | (Abst(a1,b1), Abst(a2,b2)) -> eq_modulo ((a1,a2)::(unbind2 b1 b2)::l)
    | (Appl(t1,u1), Appl(t2,u2)) -> eq_modulo ((u1,u2)::(t1,t2)::l)
    | (Meta(m1,a1), Meta(m2,a2)) when m1 == m2 ->
        eq_modulo (if a1 == a2 then l else List.add_array2 a1 a2 l)
    | (_          , _          ) -> raise Exit
  in
  let res = try eq_modulo [(a,b)]; true with Exit -> false in
  if !log_enabled then log_eqmd (r_or_g res "%a == %a") pp a pp b; res

<<<<<<< HEAD
=======
let whnf : term -> term = fun t ->
  let t = unfold t in
  Pervasives.(steps := 0);
  let u = whnf t in
  if Pervasives.(!steps = 0) then t else u

>>>>>>> 67183cf5
(** [snf t] computes the strong normal form of the term [t]. *)
let rec snf : term -> term = fun t ->
  let h = whnf t in
  match h with
  | Vari(_)     -> h
  | Type        -> h
  | Kind        -> h
  | Symb(_)     -> h
  | Prod(a,b)   ->
      let (x,b) = Bindlib.unbind b in
      let b = snf b in
      let b = Bindlib.unbox (Bindlib.bind_var x (lift b)) in
      Prod(snf a, b)
  | Abst(a,b)   ->
      let (x,b) = Bindlib.unbind b in
      let b = snf b in
      let b = Bindlib.unbox (Bindlib.bind_var x (lift b)) in
      Abst(snf a, b)
  | Appl(t,u)   -> Appl(snf t, snf u)
  | Meta(m,ts)  -> Meta(m, Array.map snf ts)
  | Patt(_,_,_) -> assert false
  | TEnv(_,_)   -> assert false
  | Lazy _ -> assert false

(** [hnf t] computes the head normal form of the term [t]. *)
let rec hnf : term -> term = fun t ->
  match whnf t with
  | Appl(t,u) -> Appl(hnf t, hnf u)
  | t         -> t

(** Type representing the different evaluation strategies. *)
type strategy = WHNF | HNF | SNF

(** Configuration for evaluation. *)
type config =
  { strategy : strategy   (** Evaluation strategy.          *)
  ; steps    : int option (** Max number of steps if given. *) }

(** [eval cfg t] evaluates the term [t] according to configuration [cfg]. *)
let eval : config -> term -> term = fun c t ->
  match (c.strategy, c.steps) with
  | (_   , Some(0)) -> t
  | (WHNF, None   ) -> whnf t
  | (SNF , None   ) -> snf t
  | (HNF , None   ) -> hnf t
  (* TODO implement the rest. *)
  | (WHNF, Some(_)) -> wrn "number of steps not supported for WHNF...\n"; t
  | (HNF , Some(_)) -> wrn "number of steps not supported for HNF...\n"; t
  | (SNF , Some(_)) -> wrn "number of steps not supported for SNF...\n";  t<|MERGE_RESOLUTION|>--- conflicted
+++ resolved
@@ -15,28 +15,14 @@
 let log_eqmd = log_eqmd.logger
 
 (** Representation of a stack for the abstract machine used for evaluation. *)
-<<<<<<< HEAD
 type stack = term list
-=======
-type stack = (bool * term) Pervasives.ref list
-
-(** Representation of a single stack element. *)
-type stack_elt = (bool * term) Pervasives.ref
->>>>>>> 67183cf5
-
-(* NOTE the stack contain references so that the computation of arguments when
-   matching reduction rules may be shared. *)
 
 (** [to_term t stk] builds a term from an abstract machine state [(t,stk)]. *)
 let to_term : term -> stack -> term = fun t args ->
   let rec to_term t args =
     match args with
     | []      -> t
-<<<<<<< HEAD
     | u::args -> to_term (Appl(t, u)) args
-=======
-    | u::args -> to_term (Appl(t,snd Pervasives.(!u))) args
->>>>>>> 67183cf5
   in to_term t args
 
 (** Evaluation step counter. *)
@@ -44,25 +30,20 @@
 
 (** [whnf t] computes a weak head normal form of the term [t]. *)
 let rec whnf : term -> term = fun t ->
-<<<<<<< HEAD
-  if !debug_eval then log "eval" "evaluating [%a]" pp (unfold t);
-  let s = !steps in
+  if !log_enabled then log_eval "evaluating [%a]" pp t;
+  let s = Pervasives.(!steps) in
   let t = unfold t in
   let (u, stk) = whnf_stk_aux t [] in
-  if !steps <> s then to_term u stk else t
-=======
-  if !log_enabled then log_eval "evaluating [%a]" pp t;
-  let (u, stk) = whnf_stk t [] in
-  to_term u stk
->>>>>>> 67183cf5
+  if Pervasives.(!steps) <> s then to_term u stk else t
 
 and mk_lazy u =
   match u with
   | Lazy _ -> u
   | _ ->
-     let rec r = ref (Unevaluated (u, fn))
-     and fn () = let u = whnf u in r := Evaluated u; u in
-     Lazy r
+      let open Pervasives in
+      let rec r = ref (Unevaluated (u, fn))
+      and fn () = let u = whnf u in r := Evaluated u; u in
+      Lazy r
 
 (** [whnf_stk t stk] computes the weak head normal form of  [t] applied to the
     argument list (or stack) [stk]. Note that the normalisation is done in the
@@ -74,18 +55,9 @@
   let st = (t, stk) in
   match st with
   (* Push argument to the stack. *)
-<<<<<<< HEAD
   | (Appl(f,u), stk    ) -> whnf_stk f (mk_lazy u :: stk)
   (* Beta reduction. *)
-  | (Abst(_,f), u::stk ) -> incr steps; whnf_stk (Bindlib.subst f u) stk
-=======
-  | (Appl(f,u), stk    ) ->
-      whnf_stk f (Pervasives.ref (false, u) :: stk)
-  (* Beta reduction. *)
-  | (Abst(_,f), u::stk ) ->
-      Pervasives.incr steps;
-      whnf_stk (Bindlib.subst f (snd Pervasives.(!u))) stk
->>>>>>> 67183cf5
+  | (Abst(_,f), u::stk ) -> Pervasives.incr steps; whnf_stk (Bindlib.subst f u) stk
   (* Try to rewrite. *)
   | (Symb(s)  , stk    ) ->
       begin
@@ -128,78 +100,41 @@
     pattern variables (using the [ITag] node) are stored in [ar], at the index
     they denote. In case several different values are found for a same pattern
     variable, equality modulo is computed to check compatibility. *)
-<<<<<<< HEAD
 and matching : term_env array -> term -> term -> bool = fun ar p t ->
-  if !debug_matc then log "matc" "[%a] =~= [%a]" pp p pp t;
-=======
-and matching : term_env array -> term -> stack_elt -> bool = fun ar p t ->
-  if !log_enabled then
-    log_eval "[%a] =~= [%a]" pp p pp (snd (Pervasives.(!t)));
->>>>>>> 67183cf5
+  if !log_enabled then log_eval "[%a] =~= [%a]" pp p pp t;
   let res =
     (* First handle patterns that do not need the evaluated term. *)
     match p with
     | Patt(Some(i),_,[||]) when ar.(i) = TE_None ->
-<<<<<<< HEAD
         let b = Bindlib.raw_mbinder [||] [||] 0 mkfree (fun _ -> t) in
-=======
-        let fn _ = snd Pervasives.(!t) in
-        let b = Bindlib.raw_mbinder [||] [||] 0 mkfree fn in
->>>>>>> 67183cf5
         ar.(i) <- TE_Some(b); true
     | Patt(Some(i),_,e   ) when ar.(i) = TE_None ->
         let fn t = match t with Vari(x) -> x | _ -> assert false in
         let vars = Array.map fn e in
-<<<<<<< HEAD
         let b = Bindlib.bind_mvar vars (lift t) in
-=======
-        let b = Bindlib.bind_mvar vars (lift (snd Pervasives.(!t))) in
->>>>>>> 67183cf5
         ar.(i) <- TE_Some(Bindlib.unbox b); Bindlib.is_closed b
     | Patt(None,_,[||]) -> true
     | Patt(None,_,e   ) ->
         let fn t = match t with Vari(x) -> x | _ -> assert false in
         let vars = Array.map fn e in
-<<<<<<< HEAD
         let b = Bindlib.bind_mvar vars (lift t) in
         Bindlib.is_closed b
     | _                                 ->
     (* Other cases need the term to be evaluated. *)
     match (p, unfold t) with
-=======
-        let b = Bindlib.bind_mvar vars (lift (snd Pervasives.(!t))) in
-        Bindlib.is_closed b
-    | _                                 ->
-    (* Other cases need the term to be evaluated. *)
-    if not (fst Pervasives.(!t)) then Pervasives.(t := (true, whnf (snd !t)));
-    match (p, snd Pervasives.(!t)) with
->>>>>>> 67183cf5
     | (Patt(Some(i),_,e), t            ) -> (* ar.(i) <> TE_None *)
         let b = match ar.(i) with TE_Some(b) -> b | _ -> assert false in
         eq_modulo (Bindlib.msubst b e) t
     | (Abst(_,t1)       , Abst(_,t2)   ) ->
         let (_,t1,t2) = Bindlib.unbind2 t1 t2 in
-<<<<<<< HEAD
         matching ar t1 t2
     | (Appl(t1,u1)      , Appl(t2,u2)  ) ->
         matching ar t1 t2 && matching ar u1 (whnf u2)
-=======
-        matching ar t1 (Pervasives.ref (false, t2))
-    | (Appl(t1,u1)      , Appl(t2,u2)  ) ->
-        matching ar t1 (Pervasives.ref (fst Pervasives.(!t), t2))
-        && matching ar u1 (Pervasives.ref (false, u2))
->>>>>>> 67183cf5
     | (Vari(x1)         , Vari(x2)     ) -> Bindlib.eq_vars x1 x2
     | (Symb(s1)         , Symb(s2)     ) -> s1 == s2
     | (_                , _            ) -> false
   in
-<<<<<<< HEAD
-  if !debug_matc then log "matc" (r_or_g res "[%a] =~= [%a]") pp p pp t; res
-=======
-  if !log_enabled then
-    log_eval (r_or_g res "[%a] =~= [%a]") pp p pp (snd Pervasives.(!t));
-  res
->>>>>>> 67183cf5
+  if !log_enabled then log_eval (r_or_g res "[%a] =~= [%a]") pp p pp t; res
 
 (** [eq_modulo a b] tests equality modulo rewriting between [a] and [b]. *)
 and eq_modulo : term -> term -> bool = fun a b ->
@@ -208,10 +143,7 @@
     match l with
     | []       -> ()
     | (a,b)::l ->
-<<<<<<< HEAD
-     if a == b then eq_modulo l else
-=======
->>>>>>> 67183cf5
+    if a == b then eq_modulo l else
     match (whnf a, whnf b) with
     | (Patt(_,_,_), _          )
     | (_          , Patt(_,_,_))
@@ -232,15 +164,6 @@
   let res = try eq_modulo [(a,b)]; true with Exit -> false in
   if !log_enabled then log_eqmd (r_or_g res "%a == %a") pp a pp b; res
 
-<<<<<<< HEAD
-=======
-let whnf : term -> term = fun t ->
-  let t = unfold t in
-  Pervasives.(steps := 0);
-  let u = whnf t in
-  if Pervasives.(!steps = 0) then t else u
-
->>>>>>> 67183cf5
 (** [snf t] computes the strong normal form of the term [t]. *)
 let rec snf : term -> term = fun t ->
   let h = whnf t in
