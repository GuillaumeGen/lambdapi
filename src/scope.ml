--- conflicted
+++ resolved
@@ -8,7 +8,6 @@
 open Syntax
 open Terms
 open Env
-open Print
 
 (** State of the signature, including aliasing and accessible symbols. *)
 type sig_state =
@@ -121,14 +120,9 @@
       carries the environment for variables that will be bound in the
       representation of the RHS. *)
 
-<<<<<<< HEAD
 (** [getParamsImplicitness ss t] returns a list representing the formal parameters of 
     a parser term [t] *)
 let getParamsImplicitness : sig_state -> env -> p_term -> bool list = fun ss env t ->
-=======
-(** [getImplicitOfIden ss t] *)
-let getImplicitsOfIden : sig_state -> p_term -> bool list = fun ss t ->
->>>>>>> a9f8dd41
   match t.elt with
   | P_Iden(_, FullyExplicit)       -> []
   | P_Iden(id, ImplicitAsDeclared) -> 
@@ -140,16 +134,12 @@
       | None -> 
           (match StrMap.find_opt (snd id.elt) ss.in_scope with
           | Some(f, _) -> f.sym_implicits
-<<<<<<< HEAD
           | None       -> 
               (match StrMap.find_opt (snd id.elt) ss.builtins with
               | Some(f, _) -> f.sym_implicits
               | None       -> [] ))) (* not found anywhere *)
   | P_Patt(_,_)                    -> [] (* TO DO : see if we want to have 
                     implicits for patterns as well, but I don't think so *)
-=======
-          | None       -> [])) (* not found *)
->>>>>>> a9f8dd41
   | _                              -> []
 
 (** [getParamsImplicitness ss t] returns a list representing the formal parameters of 
@@ -221,6 +211,29 @@
           let vs = Env.vars_of_env env in
           _Meta (fresh_meta (prod_of_env env _Type) (Array.length vs)) vs
     in
+    let newTelt =  
+      match t.elt with
+      (* | P_Appl(_,_)  as e  *)
+      | P_Iden(_, _) as e   ->
+        let (f, args) = splitFunArgs (none e) in
+        let params = getParamsImplicitness ss env f in    (* get the formal parameters of f *)
+        let fullArgs = addImplicitArgs params args in     (* adds the implicit arguments *)
+
+        print_string "ARGS BEFORE = ";
+        print_string (string_of_int (List.length args));
+        print_string "\n ARGS AFTER = ";
+        print_string (string_of_int (List.length fullArgs));
+
+        let res = add_arg_tbox (scope env f) (List.map (fun x -> scope env x) fullArgs) in
+
+        print_string "\n NEW RES = ";
+        Format.printf "%a" Print.pp_term (Bindlib.unbox res);
+        (* pp_term Format.std_formatter (Bindlib.unbox oldRes); *)
+        print_string "\n";
+        res
+      | x                   -> x
+    in 
+    let t = in_pos t.pos newTels in
     match (t.elt, md) with
     | (P_Type          , M_LHS(_) ) -> fatal t.pos "Not allowed in a LHS."
     | (P_Type          , _        ) -> _Type
@@ -286,44 +299,7 @@
         in
         _TEnv (Bindlib.box_var x) (Array.map (scope env) ts)
     | (P_Patt(_,_)     , _        ) -> fatal t.pos "Only allowed in rules."
-    | (P_Appl(t,u)     , _        ) -> 
-          let (f, args) = splitFunArgs (none (P_Appl(t,u))) in
-<<<<<<< HEAD
-          let params = getParamsImplicitness ss env f in    (* get the formal parameters of f *)
-          let fullArgs = addImplicitArgs params args in (* adds the implicit arguments *)
-
-          print_string "ARGS BEFORE = ";
-          print_string (string_of_int (List.length args));
-          print_string "\n ARGS AFTER = ";
-          print_string (string_of_int (List.length fullArgs));
-
-
-          let res = add_arg_tbox (scope env f) (List.map (fun x -> scope env x) fullArgs) in
-          let oldRes = _Appl (scope env t) (scope env u) in
-          print_string "FIRST = ";
-          pp_term Format.std_formatter (Bindlib.unbox res);
-          print_string "\n SECOND = ";
-          pp_term Format.std_formatter (Bindlib.unbox oldRes);
-          print_string "\n";
-          res
-          
-=======
-          let params = getImplicitsOfIden ss f in          (* get the formal parameters of f *)
-          let fullArgs = addImplicitArgs params args in (* adds the implicit arguments *)
-          print_string "We will do a adda_arg ! \n";
-          let res = add_arg_tbox (scope env f) (List.map (fun x -> scope env x) fullArgs) in
-          print_string (string_of_int (List.length args));
-          print_string (string_of_int (List.length fullArgs));
-          (* let oldRes = _Appl (scope env t) (scope env u) in *)
-
-          print_string "Result with my work = ";
-          Format.printf "%a" Print.pp_term (Bindlib.unbox res);
-(*           print_endline "\n Previous result was = ";
-          Format.printf "%a" Print.pp_term (Bindlib.unbox oldRes); *)
-          print_endline "\n";
-          res
-
->>>>>>> a9f8dd41
+    | (P_Appl(t,u)     , _        ) -> _Appl (scope env t) (scope env u)          
     | (P_Impl(_,_)     , M_LHS(_) ) -> fatal t.pos "Not allowed in a LHS."
     | (P_Impl(_,_)     , M_Patt   ) -> fatal t.pos "Not allowed in a pattern."
     | (P_Impl(a,b)     , _        ) -> _Impl (scope env a) (scope env b)
