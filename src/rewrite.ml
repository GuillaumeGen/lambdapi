(** Implementation of the REWRITE tactic. *)

open Timed
open Terms
open Print
open Console
open Proofs
open Solve

(** Logging function for the rewrite tactic. *)
let log_rewr = new_logger 'w' "rewr" "informations for the rewrite tactic"
let log_rewr = log_rewr.logger

(** Rewrite pattern. *)
type rw_patt =
  | RW_Term           of term
  | RW_InTerm         of term
  | RW_InIdInTerm     of (term, term) Bindlib.binder
  | RW_IdInTerm       of (term, term) Bindlib.binder
  | RW_TermInIdInTerm of term * (term, term) Bindlib.binder
  | RW_TermAsIdInTerm of term * (term, term) Bindlib.binder

(** [break_prod] is given a nested product term (potentially with no products)
    and it unbinds all the the quantified variables. It returns the  term with
    the free variables and the list of variables that  were  unbound, so  that
    they can be bound to the term and substituted with the right terms. *)
let break_prod : term -> term * tvar list = fun t ->
  let rec aux : term -> tvar list -> term * tvar list = fun t vs ->
    match t with
    | Prod(_,b) -> let (v,b) = Bindlib.unbind b in aux b (v::vs)
    | _         -> (t, List.rev vs)
  in aux t []

type pattern = tvar array * term

let match_pattern : pattern -> term -> term array option = fun (xs,p) t ->
  let ts = Array.map (fun _ -> TRef(ref None)) xs in
  let p = Bindlib.msubst (Bindlib.unbox (Bindlib.bind_mvar xs (lift p))) ts in
  if Terms.eq p t then Some(Array.map unfold ts) else None

(** [find_sub] is given two terms and finds the first instance of  the  second
    term in the first, if one exists, and returns the substitution giving rise
    to this instance or an empty substitution otherwise. *)
let find_sub : term -> term -> tvar array -> term array = fun g l vars ->
  let rec find_sub_aux : term -> term array option = fun g ->
    match match_pattern (vars,l) g with
    | Some sub -> Some sub
    | None     ->
      begin
          match g with
          | Appl(x,y) ->
             begin
              match find_sub_aux x with
              | Some sub -> Some sub
              | None     -> find_sub_aux y
             end
          | _ -> None
      end
  in
  match find_sub_aux g with
  | Some sub -> sub
  | None     -> Array.map Terms.mkfree vars

(** [bind_match t1 t2] produces a binder that abstracts away all the occurence
    of the term [t1] in the term [t2].  We require that [t2] does not  contain
    products, abstraction, metavariables, or other awkward terms. *)
let bind_match : term -> term -> (term, term) Bindlib.binder = fun t1 t2 ->
  let x = Bindlib.new_var mkfree "X" in
  (* NOTE we lift to the bindbox while matching (for efficiency). *)
  let rec lift_subst : term -> tbox = fun t ->
    if Terms.eq t1 t then _Vari x else
    match unfold t with
    | Vari(y)     -> _Vari y
    | Type        -> _Type
    | Kind        -> _Kind
    | Symb(s)     -> _Symb s
    | Appl(t,u)   -> _Appl (lift_subst t) (lift_subst u)
    (* For now, we fail on products, abstractions and metavariables. *)
    | Prod(_)     -> fatal_no_pos "Cannot rewrite under products."
    | Abst(_)     -> fatal_no_pos "Cannot rewrite under abstractions."
    | Meta(_)     -> fatal_no_pos "Cannot rewrite metavariables."
    (* Forbidden cases. *)
    | Patt(_,_,_) -> assert false
    | TEnv(_,_)   -> assert false
<<<<<<< HEAD
    | Lazy(_)     -> assert false
=======
    | Wild        -> assert false
    | TRef(_)     -> assert false
>>>>>>> f62b662f
  in
  Bindlib.unbox (Bindlib.bind_var x (lift_subst t2))

(** [handle_rewrite t] rewrites according to the equality proved by [t] in the
    current goal. The term [t] should have a type corresponding to an equality
    (without any quantifier for now). All instances of the LHS are replaced by
    the RHS in the obtained goal. *)
let handle_rewrite : term -> unit = fun t ->
  (* Obtain the required symbols from the current signature. *)
  (* FIXME use a parametric notion of equality. *)
  let sign = Sign.current_sign () in
  let find_sym : string -> sym = fun name ->
    try Sign.find sign name with Not_found ->
    fatal_no_pos "Current signature does not define symbol [%s]." name
  in
  let sign_P  = find_sym "P"  in
  let sign_T  = find_sym "T"  in
  let sign_eq = find_sym "eq" in
  let sign_eqind = find_sym "eqind" in

  (* Get the focused goal, and related data. *)
  let thm = current_theorem () in
  let (g, gs) =
    match thm.t_goals with
    | []    -> fatal_no_pos "No remaining goals..."
    | g::gs -> (g, gs)
  in

  (* Infer the type of [t] (the argument given to the tactic). *)
  let g_ctxt = Ctxt.of_env g.g_hyps in
  let t_type =
    match Solve.infer g_ctxt t with
    | Some(a) -> a
    | None    ->
        fatal_no_pos "Cannot infer the type of [%a] (given to rewrite)." pp t
  in
  (* Check that the type of [t] is of the form “P (Eq a l r)”. and return the
   * parameters. *)
  let (t_type, vars) = break_prod t_type in
  let (a, l, r)  =
    match get_args t_type with
    | (p,[eq]) when is_symb sign_P p ->
        begin
          match get_args eq with
          | (e,[a;l;r]) when is_symb sign_eq e -> (a, l, r)
          | _                                  ->
              fatal_no_pos "Rewrite expected equality type (found [%a])." pp t
        end
    | _                              ->
        fatal_no_pos "Rewrite expected equality type (found [%a])." pp t
  in

  let t_args = add_args t (List.map mkfree vars) in
  let triple = Bindlib.box_triple (lift t_args) (lift l) (lift r)  in
  let bound = Bindlib.unbox (Bindlib.bind_mvar (Array.of_list vars) triple) in

  (* Extract the term from the goal type (get “t” from “P t”). *)
  let g_term =
    match get_args g.g_type with
    | (p, [t]) when is_symb sign_P p -> t
    | _                              ->
        fatal_no_pos "Rewrite expects a goal of the form “P t” (found [%a])."
          pp g.g_type
  in

  let sigma = find_sub g_term l (Array.of_list vars) in
  let (t,l,r) = Bindlib.msubst bound sigma in
  let pred_bind = bind_match l g_term in
  let pred = Abst(Appl(Symb(sign_T), a), pred_bind) in

  (* Construct the new goal and its type. *)
  let goal_type = Appl(Symb(sign_P), Bindlib.subst pred_bind r) in
  let goal_term = Ctxt.make_meta g_ctxt goal_type in
  let new_goal =
    match goal_term with
    | Meta(m,_) -> m
    | _         -> assert false (* Cannot happen. *)
  in

  (* Build the final term produced by the tactic, and check its type. *)
  let term = add_args (Symb(sign_eqind)) [a; l; r; t; pred; goal_term] in
  if not (Solve.check g_ctxt term g.g_type) then
    begin
      match Solve.infer g_ctxt term with
      | Some(a) ->
          fatal_no_pos "The term produced by rewrite has type [%a], not [%a]."
            pp (Eval.snf a) pp g.g_type
      | None    ->
          fatal_no_pos "The term [%a] produced by rewrite is not typable."
            pp term
    end;

  (* Instantiate the current goal. *)
  let meta_env = Array.map Bindlib.unbox (Env.vars_of_env g.g_hyps)  in
  let b = Bindlib.bind_mvar (to_tvars meta_env) (lift term) in
  g.g_meta.meta_value := Some(Bindlib.unbox b);

  (* Update current theorem with the newly created goal. *)
  let new_g = {g_meta = new_goal; g_hyps = g.g_hyps; g_type = goal_type} in
  theorem := Some({thm with t_goals = new_g :: gs});

  log_rewr "Rewriting with:";
  log_rewr "  goal           = [%a]" pp g.g_type;
  log_rewr "  equality proof = [%a]" pp t;
  log_rewr "  equality type  = [%a]" pp t_type;
  log_rewr "  equality LHS   = [%a]" pp l;
  log_rewr "  equality RHS   = [%a]" pp r;
  log_rewr "  pred           = [%a]" pp pred;
  log_rewr "  new goal       = [%a]" pp goal_type;
  log_rewr "  produced term  = [%a]" pp term

(** [handle_rewrite s] rewrites according to the specification [s]. *)
let handle_rewrite : rw_patt option -> term -> unit = fun s t ->
  match s with
  | None                         -> handle_rewrite t
  | Some(RW_Term(_)            ) -> wrn "NOT IMPLEMENTED" (* TODO *)
  | Some(RW_InTerm(_)          ) -> wrn "NOT IMPLEMENTED" (* TODO *)
  | Some(RW_InIdInTerm(_)      ) -> wrn "NOT IMPLEMENTED" (* TODO *)
  | Some(RW_IdInTerm(_)        ) -> wrn "NOT IMPLEMENTED" (* TODO *)
  | Some(RW_TermInIdInTerm(_,_)) -> wrn "NOT IMPLEMENTED" (* TODO *)
  | Some(RW_TermAsIdInTerm(_,_)) -> wrn "NOT IMPLEMENTED" (* TODO *)<|MERGE_RESOLUTION|>--- conflicted
+++ resolved
@@ -82,12 +82,9 @@
     (* Forbidden cases. *)
     | Patt(_,_,_) -> assert false
     | TEnv(_,_)   -> assert false
-<<<<<<< HEAD
     | Lazy(_)     -> assert false
-=======
     | Wild        -> assert false
     | TRef(_)     -> assert false
->>>>>>> f62b662f
   in
   Bindlib.unbox (Bindlib.bind_var x (lift_subst t2))
 
