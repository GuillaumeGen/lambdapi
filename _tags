--- conflicted
+++ resolved
@@ -1,5 +1,4 @@
-<<<<<<< HEAD
-"src"              : include
+"src"              : traverse
 "src/parser.ml"    : pp(pa_ocaml)
 "src/new_parser.ml": pp(pa_ocaml)
 true               : package(unix)
@@ -7,17 +6,5 @@
 true               : package(earley)
 true               : package(earley.str)
 true               : package(timed)
-"menhir_parser"    : include
 true               : use_menhir
-true               : external_tokens(Lexer)
-=======
-"src"          : traverse
-"src/parser.ml": pp(pa_ocaml)
-true           : package(unix)
-true           : package(bindlib)
-true           : package(earley)
-true           : package(earley.str)
-true           : package(timed)
-true           : use_menhir
-true           : external_tokens(Legacy_lexer)
->>>>>>> f62b662f
+true               : external_tokens(Legacy_lexer)